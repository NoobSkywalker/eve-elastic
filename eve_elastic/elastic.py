--- conflicted
+++ resolved
@@ -657,12 +657,8 @@
         kwargs.update(self._es_args(resource))
 
         for doc in doc_or_docs:
-<<<<<<< HEAD
             self._update_parent_join_args(kwargs, doc)
             _id = doc.pop('_id', None)
-=======
-            _id = ObjectId(doc.pop('_id', None))
->>>>>>> 77c16ec9
             res = self.elastic(resource).index(body=doc, id=_id, **kwargs)
             doc.setdefault('_id', res.get('_id', _id))
             ids.append(ObjectId(doc.get('_id')))
